--- conflicted
+++ resolved
@@ -99,8 +99,4 @@
           echo "$GITHUB_WORKSPACE/hadoop-3.3.6/bin" >> $GITHUB_PATH
 
       - name: Run tests
-<<<<<<< HEAD
-        run: cargo test --features kerberos,token,integration-test test_erasure_coded -- --nocapture
-=======
-        run: cargo test --features kerberos,integration-test
->>>>>>> 35625543
+        run: cargo test --features kerberos,integration-test test_erasure_coded -- --nocapture