--- conflicted
+++ resolved
@@ -3,7 +3,7 @@
 
 import pytest
 
-from hdfs_native import Client
+from hdfs_native import AsyncClient, Client
 
 
 @pytest.fixture(scope="module")
@@ -48,7 +48,6 @@
     finally:
         statuses = list(client.list_status("/"))
         for status in statuses:
-<<<<<<< HEAD
             client.delete(status.path, True)
 
 
@@ -56,13 +55,4 @@
 def async_client(minidfs: str):
     client = AsyncClient(minidfs)
 
-    yield client
-
-
-@pytest.fixture(scope="module")
-def fs(minidfs: str) -> HdfsFileSystem:
-    url = urllib.parse.urlparse(minidfs)
-    return fsspec.filesystem(url.scheme, host=url.hostname, port=url.port)
-=======
-            client.delete(status.path, True)
->>>>>>> 4c143cdf
+    yield client