use std::collections::VecDeque;
use std::path::{Path, PathBuf};
use std::sync::Arc;

use futures::stream::BoxStream;
use futures::{stream, StreamExt};
use url::Url;

use crate::common::config::{self, Configuration};
use crate::error::{HdfsError, Result};
use crate::file::{FileReader, FileWriter};
use crate::hdfs::ec::resolve_ec_policy;
use crate::hdfs::protocol::NamenodeProtocol;
use crate::hdfs::proxy::NameServiceProxy;
use crate::proto::hdfs::hdfs_file_status_proto::FileType;

use crate::proto::hdfs::HdfsFileStatusProto;

#[derive(Clone)]
pub struct WriteOptions {
    // Block size. Default is retrieved from the server.
    pub block_size: Option<u64>,
    // Replication factor. Default is retrieved from the server.
    pub replication: Option<u32>,
    // Unix file permission, defaults to 755
    pub permission: u32,
    // Whether to overwrite the file, defaults to false
    pub overwrite: bool,
    // Whether to create any missing parent directories, defaults to true
    pub create_parent: bool,
}

impl Default for WriteOptions {
    fn default() -> Self {
        Self {
            block_size: None,
            replication: None,
            permission: 0o755,
            overwrite: false,
            create_parent: true,
        }
    }
}

#[derive(Debug, Clone)]
struct MountLink {
    viewfs_path: PathBuf,
    hdfs_path: PathBuf,
    protocol: Arc<NamenodeProtocol>,
}

impl MountLink {
    fn new(viewfs_path: &str, hdfs_path: &str, protocol: Arc<NamenodeProtocol>) -> Self {
        // We should never have an empty path, we always want things mounted at root ("/") by default.
        Self {
            viewfs_path: PathBuf::from(if viewfs_path.is_empty() {
                "/"
            } else {
                viewfs_path
            }),
            hdfs_path: PathBuf::from(if hdfs_path.is_empty() { "/" } else { hdfs_path }),
            protocol,
        }
    }
    /// Convert a viewfs path into a name service path if it matches this link
    fn resolve(&self, path: &Path) -> Option<PathBuf> {
        if let Ok(relative_path) = path.strip_prefix(&self.viewfs_path) {
            if relative_path.components().count() == 0 {
                Some(self.hdfs_path.clone())
            } else {
                Some(self.hdfs_path.join(relative_path))
            }
        } else {
            None
        }
    }
}

#[derive(Debug)]
struct MountTable {
    mounts: Vec<MountLink>,
    fallback: MountLink,
}

impl MountTable {
    fn resolve(&self, src: &str) -> (&MountLink, String) {
        let path = Path::new(src);
        for link in self.mounts.iter() {
            if let Some(resolved) = link.resolve(path) {
<<<<<<< HEAD
                return (link, resolved);
=======
                return (&link, resolved.to_string_lossy().into());
>>>>>>> cd6a9b8f
            }
        }
        (
            &self.fallback,
            self.fallback
                .resolve(path)
                .unwrap()
                .to_string_lossy()
                .into(),
        )
    }
}

#[derive(Debug)]
pub struct Client {
    mount_table: Arc<MountTable>,
}

impl Client {
    /// Creates a new HDFS Client. The URL must include the protocol and host, and optionally a port.
    /// If a port is included, the host is treated as a single NameNode. If no port is included, the
    /// host is treated as a name service that will be resolved using the HDFS config.
    pub fn new(url: &str) -> Result<Self> {
        let parsed_url = Url::parse(url)?;
        Self::with_config(&parsed_url, Configuration::new()?)
    }

    /// Creates a new HDFS Client based on the fs.defaultFs setting.
    pub fn default() -> Result<Self> {
        let config = Configuration::new()?;
        let url = config
            .get(config::DEFAULT_FS)
            .ok_or(HdfsError::InvalidArgument(format!(
                "No {} setting found",
                config::DEFAULT_FS
            )))?;
        Self::with_config(&Url::parse(&url)?, config)
    }

    fn with_config(url: &Url, config: Configuration) -> Result<Self> {
        if !url.has_host() {
            return Err(HdfsError::InvalidArgument(
                "URL must contain a host".to_string(),
            ));
        }

        match url.scheme() {
            "hdfs" => {
                let proxy = NameServiceProxy::new(url, &config);
                let protocol = Arc::new(NamenodeProtocol::new(proxy));

                let mount_table = Arc::new(MountTable {
                    mounts: Vec::new(),
                    fallback: MountLink::new("/", "/", protocol),
                });
                Ok(Self { mount_table })
            }
            "viewfs" => Ok(Self {
                mount_table: Arc::new(Self::build_mount_table(url.host_str().unwrap(), &config)?),
            }),
            _ => Err(HdfsError::InvalidArgument(
                "Only `hdfs` and `viewfs` schemes are supported".to_string(),
            )),
        }
    }

    fn build_mount_table(host: &str, config: &Configuration) -> Result<MountTable> {
        let mut mounts: Vec<MountLink> = Vec::new();
        let mut fallback: Option<MountLink> = None;

        for (viewfs_path, hdfs_url) in config.get_mount_table(host).iter() {
            let url = Url::parse(hdfs_url)?;
            if !url.has_host() {
                return Err(HdfsError::InvalidArgument(
                    "URL must contain a host".to_string(),
                ));
            }
            if url.scheme() != "hdfs" {
                return Err(HdfsError::InvalidArgument(
                    "Only hdfs mounts are supported for viewfs".to_string(),
                ));
            }
            let proxy = NameServiceProxy::new(&url, config);
            let protocol = Arc::new(NamenodeProtocol::new(proxy));

            if let Some(prefix) = viewfs_path {
                mounts.push(MountLink::new(prefix, url.path(), protocol));
            } else {
                if fallback.is_some() {
                    return Err(HdfsError::InvalidArgument(
                        "Multiple viewfs fallback links found".to_string(),
                    ));
                }
                fallback = Some(MountLink::new("/", url.path(), protocol));
            }
        }

        if let Some(fallback) = fallback {
            // Sort the mount table from longest viewfs path to shortest. This makes sure more specific paths are considered first.
            mounts.sort_by_key(|m| m.viewfs_path.components().count());
            mounts.reverse();

            Ok(MountTable { mounts, fallback })
        } else {
            Err(HdfsError::InvalidArgument(
                "No viewfs fallback mount found".to_string(),
            ))
        }
    }

    /// Retrieve the file status for the file at `path`.
    pub async fn get_file_info(&self, path: &str) -> Result<FileStatus> {
        let (link, resolved_path) = self.mount_table.resolve(path);
        match link.protocol.get_file_info(&resolved_path).await?.fs {
            Some(status) => Ok(FileStatus::from(status, path)),
            None => Err(HdfsError::FileNotFound(path.to_string())),
        }
    }

    /// Retrives a list of all files in directories located at `path`. Wrapper around `list_status_iter` that
    /// returns Err if any part of the stream fails, or Ok if all file statuses were found successfully.
    pub async fn list_status(&self, path: &str, recursive: bool) -> Result<Vec<FileStatus>> {
        let iter = self.list_status_iter(path, recursive);
        let statuses = iter
            .into_stream()
            .collect::<Vec<Result<FileStatus>>>()
            .await;

        let mut resolved_statues = Vec::<FileStatus>::with_capacity(statuses.len());
        for status in statuses.into_iter() {
            resolved_statues.push(status?);
        }

        Ok(resolved_statues)
    }

    /// Retrives an iterator of all files in directories located at `path`.
    pub fn list_status_iter(&self, path: &str, recursive: bool) -> ListStatusIterator {
        ListStatusIterator::new(path.to_string(), Arc::clone(&self.mount_table), recursive)
    }

    /// Opens a file reader for the file at `path`. Path should not include a scheme.
    pub async fn read(&self, path: &str) -> Result<FileReader> {
        let (link, resolved_path) = self.mount_table.resolve(path);
        let located_info = link.protocol.get_located_file_info(&resolved_path).await?;
        match located_info.fs {
            Some(mut status) => {
                let ec_schema = if let Some(ec_policy) = status.ec_policy.as_ref() {
                    Some(resolve_ec_policy(ec_policy)?)
                } else {
                    None
                };

                if status.file_encryption_info.is_some() {
                    return Err(HdfsError::UnsupportedFeature("File encryption".to_string()));
                }
                if status.file_type() == FileType::IsDir {
                    return Err(HdfsError::IsADirectoryError(path.to_string()));
                }

                if let Some(locations) = status.locations.take() {
                    Ok(FileReader::new(status, locations, ec_schema))
                } else {
                    Err(HdfsError::BlocksNotFound(path.to_string()))
                }
            }
            None => Err(HdfsError::FileNotFound(path.to_string())),
        }
    }

    pub async fn create(&self, src: &str, write_options: WriteOptions) -> Result<FileWriter> {
        let (link, resolved_path) = self.mount_table.resolve(src);
        let server_defaults = link.protocol.get_server_defaults().await?.server_defaults;

        let block_size = write_options
            .block_size
            .unwrap_or(server_defaults.block_size);
        let replication = write_options
            .replication
            .unwrap_or(server_defaults.replication);

        let create_response = link
            .protocol
            .create(
                &resolved_path,
                write_options.permission,
                write_options.overwrite,
                write_options.create_parent,
                replication,
                block_size,
            )
            .await?;

        match create_response.fs {
            Some(status) => {
                if status.ec_policy.is_some() {
                    return Err(HdfsError::UnsupportedFeature("Erasure coding".to_string()));
                }
                if status.file_encryption_info.is_some() {
                    return Err(HdfsError::UnsupportedFeature("File encryption".to_string()));
                }

                Ok(FileWriter::new(
                    Arc::clone(&link.protocol),
                    resolved_path,
                    status,
                    server_defaults,
                ))
            }
            None => Err(HdfsError::FileNotFound(src.to_string())),
        }
    }

    /// Create a new directory at `path` with the given `permission`. If `create_parent` is true,
    /// any missing parent directories will be created as well, otherwise an error will be returned
    /// if the parent directory doesn't already exist.
    pub async fn mkdirs(&self, path: &str, permission: u32, create_parent: bool) -> Result<()> {
        let (link, resolved_path) = self.mount_table.resolve(path);
        link.protocol
            .mkdirs(&resolved_path, permission, create_parent)
            .await
            .map(|_| ())
    }

    /// Renames `src` to `dst`. Returns Ok(()) on success, and Err otherwise.
    pub async fn rename(&self, src: &str, dst: &str, overwrite: bool) -> Result<()> {
        let (src_link, src_resolved_path) = self.mount_table.resolve(src);
        let (dst_link, dst_resolved_path) = self.mount_table.resolve(dst);
        if src_link.viewfs_path == dst_link.viewfs_path {
            src_link
                .protocol
                .rename(&src_resolved_path, &dst_resolved_path, overwrite)
                .await
                .map(|_| ())
        } else {
            Err(HdfsError::InvalidArgument(
                "Cannot rename across different name services".to_string(),
            ))
        }
    }

    /// Deletes the file or directory at `path`. If `recursive` is false and `path` is a non-empty
    /// directory, this will fail. Returns `Ok(true)` if it was successfully deleted.
    pub async fn delete(&self, path: &str, recursive: bool) -> Result<bool> {
        let (link, resolved_path) = self.mount_table.resolve(path);
        link.protocol
            .delete(&resolved_path, recursive)
            .await
            .map(|r| r.result)
    }
}

pub(crate) struct DirListingIterator {
    path: String,
    resolved_path: String,
    link: MountLink,
    files_only: bool,
    partial_listing: VecDeque<HdfsFileStatusProto>,
    remaining: u32,
    last_seen: Vec<u8>,
}

impl DirListingIterator {
    fn new(path: String, mount_table: &Arc<MountTable>, files_only: bool) -> Self {
        let (link, resolved_path) = mount_table.resolve(&path);

        DirListingIterator {
            path,
            resolved_path,
            link: link.clone(),
            files_only,
            partial_listing: VecDeque::new(),
            remaining: 1,
            last_seen: Vec::new(),
        }
    }

    async fn get_next_batch(&mut self) -> Result<bool> {
        let listing = self
            .link
            .protocol
            .get_listing(&self.resolved_path, self.last_seen.clone(), false)
            .await?;

        if let Some(dir_list) = listing.dir_list {
            self.last_seen = dir_list
                .partial_listing
                .last()
                .map(|p| p.path.clone())
                .unwrap_or(Vec::new());

            self.remaining = dir_list.remaining_entries;

            self.partial_listing = dir_list
                .partial_listing
                .into_iter()
                .filter(|s| !self.files_only || s.file_type() != FileType::IsDir)
                .collect();
            Ok(!self.partial_listing.is_empty())
        } else {
            Err(HdfsError::FileNotFound(self.path.clone()))
        }
    }

    pub async fn next(&mut self) -> Option<Result<FileStatus>> {
        if self.partial_listing.is_empty() && self.remaining > 0 {
            if let Err(error) = self.get_next_batch().await {
                self.remaining = 0;
                return Some(Err(error));
            }
        }
        if let Some(next) = self.partial_listing.pop_front() {
            Some(Ok(FileStatus::from(next, &self.path)))
        } else {
            None
        }
    }
}

pub struct ListStatusIterator {
    mount_table: Arc<MountTable>,
    recursive: bool,
    iters: Vec<DirListingIterator>,
}

impl ListStatusIterator {
    fn new(path: String, mount_table: Arc<MountTable>, recursive: bool) -> Self {
        let initial = DirListingIterator::new(path.clone(), &mount_table, false);

        ListStatusIterator {
            mount_table,
            recursive,
            iters: vec![initial],
        }
    }

    pub async fn next(&mut self) -> Option<Result<FileStatus>> {
        let mut next_file: Option<Result<FileStatus>> = None;
        while next_file.is_none() {
            if let Some(iter) = self.iters.last_mut() {
                if let Some(file_result) = iter.next().await {
                    if let Ok(file) = file_result {
                        // Return the directory as the next result, but start traversing into that directory
                        // next if we're doing a recursive listing
                        if file.isdir && self.recursive {
                            self.iters.push(DirListingIterator::new(
                                file.path.clone(),
                                &self.mount_table,
                                false,
                            ))
                        }
                        next_file = Some(Ok(file));
                    } else {
                        // Error, return that as the next element
                        next_file = Some(file_result)
                    }
                } else {
                    // We've exhausted this directory
                    self.iters.pop();
                }
            } else {
                // There's nothing left, just return None
                break;
            }
        }

        next_file
    }

    pub fn into_stream(self) -> BoxStream<'static, Result<FileStatus>> {
        let listing = stream::unfold(self, |mut state| async move {
            let next = state.next().await;
            next.map(|n| (n, state))
        });
        Box::pin(listing)
    }
}

#[derive(Debug)]
pub struct FileStatus {
    pub path: String,
    pub length: usize,
    pub isdir: bool,
    pub permission: u16,
    pub owner: String,
    pub group: String,
    pub modification_time: u64,
    pub access_time: u64,
}

impl FileStatus {
    fn from(value: HdfsFileStatusProto, base_path: &str) -> Self {
        let mut path = PathBuf::from(base_path);
        if let Ok(relative_path) = std::str::from_utf8(&value.path) {
            if !relative_path.is_empty() {
                path.push(relative_path)
            }
        }

        FileStatus {
            isdir: value.file_type() == FileType::IsDir,
            path: path
                .to_str()
                .map(|x| x.to_string())
                .unwrap_or(String::new()),
            length: value.length as usize,
            permission: value.permission.perm as u16,
            owner: value.owner,
            group: value.group,
            modification_time: value.modification_time,
            access_time: value.access_time,
        }
    }
}

#[cfg(test)]
mod test {
    use std::{
        path::{Path, PathBuf},
        sync::Arc,
    };

    use url::Url;

    use crate::{
        common::config::Configuration,
        hdfs::{protocol::NamenodeProtocol, proxy::NameServiceProxy},
    };

    use super::{MountLink, MountTable};

    fn create_protocol(url: &str) -> Arc<NamenodeProtocol> {
        let proxy =
            NameServiceProxy::new(&Url::parse(url).unwrap(), &Configuration::new().unwrap());
        Arc::new(NamenodeProtocol::new(proxy))
    }

    #[test]
    fn test_mount_link_resolve() {
        let protocol = create_protocol("hdfs://127.0.0.1:9000");
        let link = MountLink::new("/view", "/hdfs", protocol);

        assert_eq!(
            link.resolve(Path::new("/view/dir/file")).unwrap(),
            PathBuf::from("/hdfs/dir/file")
        );
        assert_eq!(
            link.resolve(Path::new("/view")).unwrap(),
            PathBuf::from("/hdfs")
        );
        assert!(link.resolve(Path::new("/hdfs/path")).is_none());
    }

    #[test]
    fn test_fallback_link() {
        let protocol = create_protocol("hdfs://127.0.0.1:9000");
        let link = MountLink::new("", "/hdfs", protocol);

        assert_eq!(
            link.resolve(Path::new("/path/to/file")).unwrap(),
            PathBuf::from("/hdfs/path/to/file")
        );
        assert_eq!(
            link.resolve(Path::new("/")).unwrap(),
            PathBuf::from("/hdfs")
        );
        assert_eq!(
            link.resolve(Path::new("/hdfs/path")).unwrap(),
            PathBuf::from("/hdfs/hdfs/path")
        );
    }

    #[test]
    fn test_mount_table_resolve() {
        let link1 = MountLink::new(
            "/mount1",
            "/path1/nested",
            create_protocol("hdfs://127.0.0.1:9000"),
        );
        let link2 = MountLink::new(
            "/mount2",
            "/path2",
            create_protocol("hdfs://127.0.0.1:9001"),
        );
        let link3 = MountLink::new(
            "/mount3/nested",
            "/path3",
            create_protocol("hdfs://127.0.0.1:9002"),
        );
        let fallback = MountLink::new("/", "/path4", create_protocol("hdfs://127.0.0.1:9003"));

        let mount_table = MountTable {
            mounts: vec![link1, link2, link3],
            fallback,
        };

        // Exact mount path resolves to the exact HDFS path
        let (link, resolved) = mount_table.resolve("/mount1");
        assert_eq!(link.viewfs_path, Path::new("/mount1"));
        assert_eq!(resolved, "/path1/nested");

        // Trailing slash is treated the same
        let (link, resolved) = mount_table.resolve("/mount1/");
        assert_eq!(link.viewfs_path, Path::new("/mount1"));
        assert_eq!(resolved, "/path1/nested");

        // Doesn't do partial matches on a directory name
        let (link, resolved) = mount_table.resolve("/mount12");
        assert_eq!(link.viewfs_path, Path::new("/"));
        assert_eq!(resolved, "/path4/mount12");

        let (link, resolved) = mount_table.resolve("/mount3/file");
        assert_eq!(link.viewfs_path, Path::new("/"));
        assert_eq!(resolved, "/path4/mount3/file");

        let (link, resolved) = mount_table.resolve("/mount3/nested/file");
        assert_eq!(link.viewfs_path, Path::new("/mount3/nested"));
        assert_eq!(resolved, "/path3/file");
    }
}<|MERGE_RESOLUTION|>--- conflicted
+++ resolved
@@ -87,11 +87,7 @@
         let path = Path::new(src);
         for link in self.mounts.iter() {
             if let Some(resolved) = link.resolve(path) {
-<<<<<<< HEAD
-                return (link, resolved);
-=======
                 return (&link, resolved.to_string_lossy().into());
->>>>>>> cd6a9b8f
             }
         }
         (
